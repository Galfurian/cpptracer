#include "cpptracer/tracer.hpp"

#ifndef M_PI
#define M_PI 3.14159265358979323846 /* pi */
#endif
#ifndef M_PIf
#define M_PIf 3.14159265358979323846f /* pi */
#endif

inline bool add_bits(bool b1, bool b2, bool &carry)
{
    bool sum = (b1 ^ b2) ^ carry;
    carry    = (b1 && b2) || (b1 && carry) || (b2 && carry);
    return sum;
}

inline std::vector<bool> operator+(const std::vector<bool> &lhs, const std::vector<bool> &rhs)
{
    std::vector<bool> result(lhs.size());
    size_t N1 = lhs.size(), N2 = rhs.size();
    bool carry = false;
    for (size_t it = 0; it < result.size(); ++it)
        result[result.size() - it - 1] = add_bits(
            (it < N1) ? lhs[N1 - it - 1] : false,
            (it < N2) ? rhs[N2 - it - 1] : false, carry);
    return result;
}

template <size_t N1, size_t N2>
inline auto operator+(const std::array<bool, N1> &lhs, const std::array<bool, N2> &rhs)
{
    std::array<bool, std::max(N1, N2)> result;
    bool carry = false;
    for (size_t it = 0; it < result.size(); ++it)
        result[result.size() - it - 1] = add_bits(
            (it < N1) ? lhs[N1 - it - 1] : false,
            (it < N2) ? rhs[N2 - it - 1] : false, carry);
    return result;
}

int main(int, char **)
{
    // Define simulated time and timestep of the simulation.
    cpptracer::TimeScale simulatedTime(1000, cpptracer::TimeUnit::SEC);
    cpptracer::TimeScale timeStep(1, cpptracer::TimeUnit::SEC);

    // Create the variables that have to be traced.
    // Floating Point (FP)
    long double _long_double = 1.;
    double _double           = 1.;
    float _float             = 1.;

    // Unsigned (UINT)
    std::uint64_t _uint64_t = 0;
    std::uint32_t _uint32_t = 0;
    std::uint16_t _uint16_t = 0;
    std::uint8_t _uint8_t   = 0;

    // Signed (INT)
    std::int64_t _int64_t = 0;
    std::int32_t _int32_t = 0;
    std::int16_t _int16_t = 0;
    std::int8_t _int8_t   = 0;

    // Waves (WAVE)
    // The sinusoid offset.
    double offset = 0.0;
    // The sinusoid amplitude.
    double amplitude = 1.0;
    // The sinusoid frequency.
    double frequency = 0.1;
    // The sinusoid wave.
    double sine_wave = 0.5;

    // Bool
    bool _bool = false;

    // Vector.
    std::vector<bool> stl_vector{ false, false, false, false };
    // Array.
    std::array<bool, 7> stl_array{ false, false, false, false, false, false, false };

    // Auxiliary variables.
    std::vector<bool> stl_vector_one{ true };
    std::array<bool, 1> stl_array_one{ true };

    // Create the trace and add the variable to the trace.
    cpptracer::Tracer tracer("datatypes.vcd", timeStep, "root");

    // Add traces.
    auto long_double_trace = tracer.addTrace(_long_double, "long_double");
    auto double_trace      = tracer.addTrace(_double, "double");
    auto float_trace       = tracer.addTrace(_float, "float");
    tracer.addTrace(_uint64_t, "uint64_t");
    tracer.addTrace(_uint32_t, "uint32_t");
    tracer.addTrace(_uint16_t, "uint16_t");
    tracer.addTrace(_uint8_t, "uint8_t");
    tracer.addTrace(sine_wave, "Sinusoid");
    tracer.addTrace(_int64_t, "int64_t");
    tracer.addTrace(_int32_t, "int32_t");
    tracer.addTrace(_int16_t, "int16_t");
    tracer.addTrace(_int8_t, "int8_t");
    tracer.addTrace(_bool, "bool");
    tracer.addTrace(stl_vector, "stl_vector");
    tracer.addTrace(stl_array, "stl_array");

    // Create the header.
    tracer.createTrace();

    // Set the precision for the floating-point traces.
    long_double_trace->setPrecision(9);
    double_trace->setPrecision(6);
    float_trace->setPrecision(3);

    // Initialize the trace.
    for (double time = 0; time < simulatedTime; time += timeStep) {
        _long_double *= M_PI;
        _double *= M_PI;
        _float *= M_PIf;

<<<<<<< HEAD
        _uint8_t  = static_cast<std::uint8_t>(_uint8_t + 8);
        _uint16_t = static_cast<std::uint16_t>(_uint16_t + 16);
        _uint32_t = static_cast<std::uint32_t>(_uint32_t + 32);
        _uint64_t = static_cast<std::uint64_t>(_uint64_t + 64);
        _int8_t   = static_cast<std::int8_t>(_int8_t - 8);
        _int16_t  = static_cast<std::int16_t>(_int16_t - 16);
        _int32_t  = static_cast<std::int32_t>(_int32_t - 32);
        _int64_t  = static_cast<std::int64_t>(_int64_t - 64);
=======
        _uint8_t  = static_cast<uint8_t>(_uint8_t + 8u);
        _uint16_t = static_cast<uint16_t>(_uint16_t + 16u);
        _uint32_t = static_cast<uint32_t>(_uint32_t + 32U);
        _uint64_t = static_cast<uint64_t>(_uint64_t + 64U);

        _int8_t  = static_cast<int8_t>(_int8_t - 8);
        _int16_t = static_cast<int16_t>(_int16_t - 16);
        _int32_t = static_cast<int32_t>(_int32_t - 32);
        _int64_t = static_cast<int64_t>(_int64_t - 64);
>>>>>>> de8b4dfa

        _bool = !_bool;

        stl_vector = stl_vector + stl_vector_one;
        stl_array  = stl_array + stl_array_one;

        sine_wave = offset + amplitude * std::sin(2 * M_PI * frequency * time);
        // Update the trace.
        tracer.updateTrace(time);
    }
    // Close the trace.
    tracer.closeTrace();
    return 0;
}<|MERGE_RESOLUTION|>--- conflicted
+++ resolved
@@ -87,6 +87,7 @@
     // Create the trace and add the variable to the trace.
     cpptracer::Tracer tracer("datatypes.vcd", timeStep, "root");
 
+
     // Add traces.
     auto long_double_trace = tracer.addTrace(_long_double, "long_double");
     auto double_trace      = tracer.addTrace(_double, "double");
@@ -108,6 +109,7 @@
     tracer.createTrace();
 
     // Set the precision for the floating-point traces.
+    // Set the precision for the floating-point traces.
     long_double_trace->setPrecision(9);
     double_trace->setPrecision(6);
     float_trace->setPrecision(3);
@@ -118,7 +120,6 @@
         _double *= M_PI;
         _float *= M_PIf;
 
-<<<<<<< HEAD
         _uint8_t  = static_cast<std::uint8_t>(_uint8_t + 8);
         _uint16_t = static_cast<std::uint16_t>(_uint16_t + 16);
         _uint32_t = static_cast<std::uint32_t>(_uint32_t + 32);
@@ -127,17 +128,6 @@
         _int16_t  = static_cast<std::int16_t>(_int16_t - 16);
         _int32_t  = static_cast<std::int32_t>(_int32_t - 32);
         _int64_t  = static_cast<std::int64_t>(_int64_t - 64);
-=======
-        _uint8_t  = static_cast<uint8_t>(_uint8_t + 8u);
-        _uint16_t = static_cast<uint16_t>(_uint16_t + 16u);
-        _uint32_t = static_cast<uint32_t>(_uint32_t + 32U);
-        _uint64_t = static_cast<uint64_t>(_uint64_t + 64U);
-
-        _int8_t  = static_cast<int8_t>(_int8_t - 8);
-        _int16_t = static_cast<int16_t>(_int16_t - 16);
-        _int32_t = static_cast<int32_t>(_int32_t - 32);
-        _int64_t = static_cast<int64_t>(_int64_t - 64);
->>>>>>> de8b4dfa
 
         _bool = !_bool;
 
